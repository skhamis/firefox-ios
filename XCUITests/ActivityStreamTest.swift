--- conflicted
+++ resolved
@@ -39,12 +39,8 @@
 
     // Smoketest
     func testDefaultSites() {
-<<<<<<< HEAD
         waitForExistence(TopSiteCellgroup, timeout: 5)
-        // There should be 5 top sites by default
-=======
         // There should be 6 top sites by default
->>>>>>> b5976242
         checkNumberOfExpectedTopSites(numberOfExpectedTopSites: 6)
         // Check their names so that test is added to Smoketest
         XCTAssertTrue(TopSiteCellgroup.cells["twitter"].exists)
